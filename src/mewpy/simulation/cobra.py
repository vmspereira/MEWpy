"""
Simulation for COBRApy models
"""
import logging
from collections import OrderedDict

import numpy as np
from cobra.core.model import Model
from cobra.core.solution import Solution
from cobra.flux_analysis import pfba, moma, room

from . import get_default_solver, SimulationMethod, SStatus
from .simulation import Simulator, SimulationResult, ModelContainer
from ..util.constants import ModelConstants
from ..util.parsing import evaluate_expression_tree
from ..util.utilities import AttrDict
from tqdm import tqdm


LOGGER = logging.getLogger(__name__)


class CobraModelContainer(ModelContainer):
    """ A basic container for COBRApy models.

    :param model: A metabolic model.

    """

    def __init__(self, model: Model = None):
        self.model = model

    @property
    def id(self):
        return self.model.id

    @property
    def reactions(self):
        return [rxn.id for rxn in self.model.reactions]

    def get_reaction(self, r_id):
        rxn = self.model.reactions.get_by_id(r_id)
        stoichiometry = {met.id: val for met, val in rxn.metabolites.items()}
        res = {'id': r_id, 'name': rxn.name, 'lb': rxn.lower_bound,
               'ub': rxn.upper_bound, 'stoichiometry': stoichiometry}
        res['gpr'] = rxn.gene_reaction_rule if rxn.gene_reaction_rule is not None else None
        return AttrDict(res)

    @property
    def genes(self):
        return [gene.id for gene in self.model.genes]

    def get_gene(self, g_id):
        g = self.model.genes.get_by_id(g_id)
        gr = self.get_gene_reactions()
        r = gr[g_id]
        res = {'id': g_id, 'name': g.name, 'reactions': r}
        return AttrDict(res)

    @property
    def metabolites(self):
        return [met.id for met in self.model.metabolites]

    def get_metabolite(self, m_id):
        met = self.model.metabolites.get_by_id(m_id)
        res = {'id': m_id, 'name': met.name, 'compartment': met.compartment, 'formula': met.formula}
        return AttrDict(res)

    @property
    def medium(self):
        return self.model.medium

    @property
    def compartments(self):
        return self.model.compartments

    def get_compartment(self, c_id):
        c = self.model.compartments[c_id]
        from cobra.medium import find_external_compartment
        e = find_external_compartment(self.model)
        res = {'id': c_id, 'name': c, 'external': (e == c_id)}
        return AttrDict(res)

    def get_gpr(self, reaction_id):
        """Returns the gpr rule (str) for a given reaction ID.

        :param str reaction_id: The reaction identifier.
        :returns: A string representation of the GPR rule.

        """
        if reaction_id not in self.reactions:
            raise ValueError(f"Reactions {reaction_id} does not exist")
        reaction = self.model.reactions.get_by_id(reaction_id)
        if reaction.gene_reaction_rule:
            return str(reaction.gene_reaction_rule)
        else:
            return None

    def get_exchange_reactions(self):
        rxns = [r.id for r in self.model.exchanges]
        return rxns

    def get_gene_reactions(self):
        """
        :returns: A map of genes to reactions.
        """
        if not self._gene_to_reaction:
            gr = dict()
            for rxn_id in self.reactions:
                rxn = self.model.reactions.get_by_id(rxn_id)
                genes = rxn.genes
                for g in genes:
                    if g.id in gr.keys():
                        gr[g.id].append(rxn_id)
                    else:
                        gr[g.id] = [rxn_id]
            self._gene_to_reaction = gr
        return self._gene_to_reaction


class Simulation(CobraModelContainer, Simulator):
    """Generic Simulation class for cobra Model.
       Defines the simulation conditions, and makes available a set of methods.

    :param model: An metabolic model instance.

    Optional:

    :param dic envcond: Dictionary of environmental conditions.
    :param dic constraints: A dictionary of reaction constraints.
    :param solver: An instance of the LP solver.
    :param dic reference: A dictionary of the wild type flux values.

    """

    def __init__(self, model: Model, envcond=None, constraints=None, solver=None, reference=None,
                 reset_solver=ModelConstants.RESET_SOLVER):

        if not isinstance(model, Model):
            raise ValueError("Model is incompatible or inexistent")

        self.model = model
        self.model.solver = get_default_solver()
        self._environmental_conditions = OrderedDict() if envcond is None else envcond
        self._constraints = dict() if constraints is None else {
            k: v for k, v in constraints.items() if k not in list(self._environmental_conditions.keys())}

        self.solver = solver
        self._gene_to_reaction = None
        self._reference = reference
        self.__status_mapping = {
            'optimal': SStatus.OPTIMAL,
            'unbounded': SStatus.UNBOUNDED,
            'infeasible': SStatus.INFEASIBLE,
            'infeasible_or_unbounded': SStatus.INF_OR_UNB,
            'suboptimal': SStatus.SUBOPTIMAL,
            'unknown': SStatus.UNKNOWN
        }
        self.solver = solver
        self._reset_solver = reset_solver
        self.reverse_sintax = []
        self._m_r_lookup = None

        self._MAX_STR = 'maximize'
        self._MIN_STR = 'minimize'

        # apply the env. cond. and additional constraints to the model
        for r_id, bounds in self._environmental_conditions.items():
            self._set_model_reaction_bounds(r_id, bounds)
        for r_id, bounds in self._constraints.items():
            self._set_model_reaction_bounds(r_id, bounds)

    @property
    def environmental_conditions(self):
        return self._environmental_conditions.copy()

    @environmental_conditions.setter
    def environmental_conditions(self, a):
        raise ValueError("Can not change environmental conditions. Use set_reaction_bounds instead")

    def _set_model_reaction_bounds(self, r_id, bounds):
        if isinstance(bounds, tuple):
            lb = bounds[0]
            ub = bounds[1]
        elif isinstance(bounds, (int, float)):
            lb = bounds
            ub = bounds
        else:
            raise ValueError(f"Invalid bounds definition {bounds}")
        rxn = self.model.reactions.get_by_id(r_id)
        rxn.bounds = (lb, ub)

    @property
    def objective(self):
        from cobra.util.solver import linear_reaction_coefficients
        d = dict(linear_reaction_coefficients(self.model))
        return {k.id: v for k, v in d.items()}

    @objective.setter
    def objective(self, objective):
        if isinstance(objective, str):
            self.model.objective = objective
        elif isinstance(objective, dict):
            from cobra.util.solver import set_objective
            linear_coef = {self.model.reactions.get_by_id(r_id): v for r_id, v in objective.items()}
            set_objective(self.model, linear_coef)
        else:
            raise ValueError(
                'The objective must be a reaction identifier or a dictionary of \
                reaction identifier with respective coeficients.')

    def add_compartment(self, comp_id, name=None, external=False):
        """ Adds a compartment

            :param str comp_id: Compartment ID
            :param str name: Compartment name, default None
            :param bool external: If the compartment is external, default False.
        """
        self.model.compartments = {comp_id: name}

    def add_metabolite(self, id, formula=None, name=None, compartment=None):
        from cobra import Metabolite
        meta = Metabolite(id, formula=formula, name=name, compartment=compartment)
        self.model.add_metabolites([meta])

    def add_reaction(self, rxn_id, stoichiometry, lb=ModelConstants.REACTION_LOWER_BOUND,
                     ub=ModelConstants.REACTION_UPPER_BOUND, replace=True, *kwargs):
        """Adds a reaction to the model

        Args:
            rxn_id: The reaction identifier
            stoichiometry: The reaction stoichiometry, a dictionary of species: coefficient
            lb: Reaction flux lower bound, defaults to ModelConstants.REACTION_LOWER_BOUND
            ub: Reaction flux upper bound, defaults to ModelConstants.REACTION_UPPER_BOUND
            replace(bool, optional): If the reaction should be replaced in case it is already defined.\
                Defaults to True.
        """
        from cobra import Reaction
        reaction = Reaction(rxn_id)
        reaction.add_metabolites(stoichiometry)
        reaction.lower_bound = lb
        reaction.upper_bound = ub
        self.model.add_reaction(reaction)

    def remove_reaction(self, r_id):
        """Removes a reaction from the model.

        Args:
            r_id (str): The reaction identifier.
        """
        self.model.remove_reactions(r_id)

    def get_uptake_reactions(self):
        """
        :returns: The list of uptake reactions.
        """
        drains = self.get_exchange_reactions()
        rxns = [r for r in drains if self.model.reactions.get_by_id(r).reversibility
                or ((self.model.reactions.get_by_id(r).lower_bound is None
                     or self.model.reactions.get_by_id(r).lower_bound < 0)
                    and len(self.model.reactions.get_by_id(r).reactants) > 0)
                or ((self.model.reactions.get_by_id(r).upper_bound is None
                     or self.model.reactions.get_by_id(r).upper_bound > 0)
                    and len(self.model.reactions.get_by_id(r).products) > 0)
                ]
        return rxns

    def get_transport_reactions(self):
        """
        :returns: The list of transport reactions.
        """
        transport_reactions = []
        for rx in self.reactions:
            s_set = set()
            p_set = set()
            s = self.model.reactions.get_by_id(rx).reactants
            for x in s:
                s_set.add(x.compartment)
            p = self.model.reactions.get_by_id(rx).products
            for x in p:
                p_set.add(x.compartment)
            if len(p_set.intersection(s_set)) == 0:
                transport_reactions.append(rx)
        return transport_reactions

    def get_transport_genes(self):
        """Returns the list of genes that only catalyze transport reactions.
        """
        trp_rxs = self.get_transport_reactions()
        r_g = self.get_gene_reactions()
        genes = []
        for g, rxs in r_g.items():
            if set(rxs).issubset(set(trp_rxs)):
                genes.append(g)
        return genes

    def reverse_reaction(self, reaction_id):
        """
        Identify if a reaction is reversible and returns the reverse reaction if it is the case.

        :param reaction_id: A reaction identifier.
        :returns: A reaction identifier or None.

        """
        rxn = self.model.reactions.get_by_id(reaction_id)
        reactions = self.reactions
        if rxn.lower_bound < 0:
            return reaction_id
        else:
            rev = rxn.reverse_id
            if rev in reactions:
                return rev
        return None

    def metabolite_reaction_lookup(self, force_recalculate=False):
        """ Return the network topology as a nested map from metabolite to reaction to coefficient.
        :return: a dictionary lookup table
        """

        if not self._m_r_lookup or force_recalculate:
            self._m_r_lookup = OrderedDict([(m_id, OrderedDict()) for m_id in self.metabolites])
            for _, reaction in enumerate(self.model.reactions):
                for m, coeff in reaction.metabolites.items():
                    self._m_r_lookup[m.id][reaction.id] = coeff

        return self._m_r_lookup

    def metabolite_elements(self, metabolite_id):
        return self.model.metabolites.get_by_id(metabolite_id).elements

    def get_reaction_bounds(self, reaction_id):
        """
        Returns the bounds for a given reaction.

        :param reaction_id: str, reaction ID
        :return: lb(s), ub(s), tuple

        """
        lb, ub = self.model.reactions.get_by_id(reaction_id).bounds
        return lb if lb > -np.inf else ModelConstants.REACTION_LOWER_BOUND,\
            ub if ub < np.inf else ModelConstants.REACTION_UPPER_BOUND

    def set_reaction_bounds(self, reaction_id, lb=None, ub=None):
        """
        Sets the bounds for a given reaction.
        :param reaction_id: str, reaction ID
        :param float lb: lower bound 
        :param float ub: upper bound
        """
        if reaction_id in self.get_uptake_reactions():
            self._environmental_conditions[reaction_id] = (lb, ub)
        else:
            self._constraints[reaction_id] = (lb, ub)
        rxn = self.model.reactions.get_by_id(reaction_id)
        rxn.bounds = (lb, ub)

    def find_bounds(self):
        """
        Return the median upper and lower bound of the metabolic model.
        Bounds can vary from model to model. Cobrapy defaults to (-1000, 1000).
        """
        lower_bounds = np.asarray([rxn.lower_bound for rxn in self.model.reactions], dtype=float)
        upper_bounds = np.asarray([rxn.upper_bound for rxn in self.model.reactions], dtype=float)
        lower_bound = np.nanmedian(lower_bounds[lower_bounds != 0.0])
        upper_bound = np.nanmedian(upper_bounds[upper_bounds != 0.0])
        if np.isnan(lower_bound):
            LOGGER.warning("Could not identify a median lower bound.")
            lower_bound = ModelConstants.REACTION_LOWER_BOUND
        if np.isnan(upper_bound):
            LOGGER.warning("Could not identify a median upper bound.")
            upper_bound = ModelConstants.REACTION_UPPER_BOUND
        return lower_bound, upper_bound

    def find_unconstrained_reactions(self):
        """Return list of reactions that are not constrained at all."""
        lower_bound, upper_bound = self.find_bounds()
        return [
            rxn.id
            for rxn in self.model.reactions
            if rxn.lower_bound <= lower_bound and rxn.upper_bound >= upper_bound
        ]

    # The simulator
    def simulate(self, objective=None, method=SimulationMethod.FBA, maximize=True,
                 constraints=None, reference=None, scalefactor=None, solver=None, slim=False,
                 shadow_prices=False):
        '''
        Simulates a phenotype when applying a set constraints using the specified method.

        :param dic objective: The simulation objective. If none, the model objective is considered.
        :param method: The SimulationMethod (FBA, pFBA, lMOMA, etc ...)
        :param boolean maximize: The optimization direction.
        :param dic constraints: A dictionary of constraints to be applied to the model.
        :param dic reference: A dictionary of reaction flux values.
        :param float scalefactor: A positive scaling factor for the solver. Default None.

        '''

        if not objective:
            objective = self.model.objective
        elif isinstance(objective, dict) and len(objective) > 0:
            objective = next(iter(objective.keys()))

        simul_constraints = {}
        if constraints:
            simul_constraints.update({k: v for k, v in constraints.items()
                                      if k not in list(self._environmental_conditions.keys())})

        with self.model as model:
            model.objective = objective
            for rxn in list(simul_constraints.keys()):
                reac = model.reactions.get_by_id(rxn)
                # constraints defined as a tuple (lower_bound, upper_bound) or as a single float value
                if isinstance(simul_constraints.get(rxn), tuple):
                    reac.bounds = (simul_constraints.get(
                        rxn)[0], simul_constraints.get(rxn)[1])
                else:
                    reac.bounds = (simul_constraints.get(
                        rxn), simul_constraints.get(rxn))
            # NOTE: If working directly over optlang use 'max' and 'min'
            # such is the case with pytfa.core.Model... need to find some workaround
            objective_sense = self._MAX_STR if maximize else self._MIN_STR
            if method == SimulationMethod.FBA:
                if slim:
                    solution = model.slim_optimize()
                else:
                    solution = model.optimize(objective_sense=objective_sense)
            elif method == SimulationMethod.pFBA:
                # make fraction_of_optimum a configurable parameter?
                solution = pfba(model)
            elif method == SimulationMethod.lMOMA or method == SimulationMethod.MOMA:
                s = None
                if not maximize:
                    s = model.optimize(objective_sense=objective_sense)
                linear = True if method == SimulationMethod.lMOMA else False
                solution = moma(model, solution=s, linear=linear)
            elif method == SimulationMethod.ROOM:
                solution = room(model)
            # Special case in which only the simulation context is required without any simulation result
            elif method == SimulationMethod.NONE:
                solution = Solution(None, 'unknown', None)
                pass
            else:
                raise Exception(
                    "Unknown method to perform the simulation.")

        if slim:
            return solution

        else:
            status = self.__status_mapping[solution.status]
            result = SimulationResult(model, solution.objective_value, fluxes=solution.fluxes.to_dict(OrderedDict),
                                      status=status, envcond=self.environmental_conditions,
                                      model_constraints=self._constraints.copy(),
                                      simul_constraints=constraints,
                                      maximize=maximize,
                                      method=method,
                                      shadow_prices=solution.shadow_prices.to_dict(OrderedDict)
                                      )
            return result

    def FVA(self, reactions=None, obj_frac=0.9, constraints=None, loopless=False, internal=None, solver=None,
            format='dict'):
        """ Flux Variability Analysis (FVA).

        :param model: An instance of a constraint-based model.
        :param float obj_frac: The minimum fraction of the maximum growth rate (default 0.9). Requires that the \
            objective value is at least the fraction times maximum objective value. A value of 0.85 for instance \
            means that the objective has to be at least at 85% percent of its maximum.
        :param list reactions: List of reactions to analyze (default: all).
        :param dic constraints: Additional constraints (optional).
        :param boolean loopless: Run looplessFBA internally (very slow) (default: false).
        :param list internal: List of internal reactions for looplessFBA (optional).
        :param solver: A pre-instantiated solver instance (optional).
        :param format: The return format: 'dict', returns a dictionary,'df' returns a data frame.
        :returns: A dictionary of flux variation ranges.

        """
        from cobra.flux_analysis.variability import flux_variability_analysis

        simul_constraints = {}
        if constraints:
            simul_constraints.update({k: v for k, v in constraints.items()
                                      if k not in list(self._environmental_conditions.keys())})

        if reactions is None:
            _reactions = self.reactions
        elif isinstance(reactions,str):
            _reactions = [reactions]
        elif isinstance(reactions, list):
            _reactions = reactions
        else:
            raise ValueError('Invalid reactions.')

        with self.model as model:

            if simul_constraints:
                for rxn in list(simul_constraints.keys()):
                    reac = model.reactions.get_by_id(rxn)
                    if isinstance(simul_constraints.get(rxn), tuple):
                        reac.bounds = (simul_constraints.get(
                            rxn)[0], simul_constraints.get(rxn)[1])
                    else:
                        reac.bounds = (simul_constraints.get(
                            rxn), simul_constraints.get(rxn))
            
            df = flux_variability_analysis(
                model, reaction_list=_reactions, loopless=loopless, fraction_of_optimum=obj_frac)

        variability = {}
        for r_id in _reactions:
            variability[r_id] = [
                float(df.loc[r_id][0]), float(df.loc[r_id][1])]

        if format == 'df':
            import pandas as pd
            e = variability.items()
            f = [[a, b, c] for a, [b, c] in e]
            df = pd.DataFrame(f, columns=['Reaction ID', 'Minimum', 'Maximum'])
            return df
        else:
            return variability

    def set_objective(self, reaction):
        self.model.objective = reaction

    def create_empty_model(self,model_id:str):
        return Simulation(Model(model_id))

class GeckoSimulation(Simulation):
    """
    Simulator for geckopy.gecko.GeckoModel
    """

    def __init__(self, model, envcond=None, constraints=None, solver=None, reference=None,
                 reset_solver=ModelConstants.RESET_SOLVER, protein_prefix=None):
        try:
            from geckopy.gecko import GeckoModel
            if not isinstance(model, GeckoModel):
                raise ValueError("The model is not an instance of geckopy.gecko.GeckoModel")
        except ImportError:
            raise RuntimeError("The geckopy package is not installed.")

        super(GeckoSimulation, self).__init__(
            model, envcond, constraints, solver, reference, reset_solver)
        self.protein_prefix = protein_prefix if protein_prefix else 'draw_prot_'
        self._essential_proteins = None
        self._protein_rev_reactions = None
        self._prot_react = None

    @property
    def proteins(self):
        return list(self.model.proteins)

    def essential_proteins(self, min_growth=0.01):
        if self._essential_proteins is not None:
            return self._essential_proteins
        wt_solution = self.simulate()
        wt_growth = wt_solution.objective_value
        self._essential_proteins = []
        proteins = self.model.proteins
        for p in tqdm(proteins):
            rxn = "{}{}".format(self.protein_prefix, p)
            res = self.simulate(constraints={rxn: 0})
            if res:
                if (res.status == SStatus.OPTIMAL and res.objective_value < wt_growth * min_growth) or \
                        res.status == SStatus.INFEASIBLE:
                    self._essential_proteins.append(p)
        return self._essential_proteins

    def map_prot_react(self):
        if self._prot_react is None:
            self._prot_react=dict()
            for p in self.proteins:
                self._prot_react[p]=[]
            
            for r_id in self.reactions:
                rxn = self.model.reactions.get_by_id(r_id)
                lsub = rxn.reactants
                for m in lsub:
                    if 'prot_' in m.id:
                        p = m.id[5:-2]
                        try:
<<<<<<< HEAD
                             self._prot_react[p].append(r_id)
=======
                            l = self._prot_react[p]
                            l.append(r_id)

>>>>>>> 5068c0ac
                        except Exception:
                            pass
        return self._prot_react            
    
    def protein_reactions(self, protein):
        """
        Returns the list of reactions associated to a protein.
        """
        mapper = self.map_prot_react()
        return mapper[protein]

    def get_protein(self,p_id):
        res = {'id': p_id, 'reactions': self.protein_reactions(p_id)}
        return AttrDict(res)

    def find_proteins(self, pattern=None, sort=False):
        """A user friendly method to find proteins in the model.

        :param pattern: The pattern which can be a regular expression, defaults to None in which case all entries are listed.
        :type pattern: str, optional
        :param sort: if the search results should be sorted, defaults to False
        :type sort: bool, optional
        :return: the search results
        :rtype: pandas dataframe
        """
        values = self.proteins
        if pattern:
            import re
            if isinstance(pattern, list):
                patt = '|'.join(pattern)
                re_expr = re.compile(patt)
            else:
                re_expr = re.compile(pattern)
            values = [x for x in values if re_expr.search(x) is not None]
        if sort:
            values.sort()

        import pandas as pd
    
        data = [self.get_protein(x) for x in values]
        df = pd.DataFrame(data)
        return df


    def reverse_reaction(self, reaction_id):
        """
        Identify if a reaction is reversible and returns the reverse reaction if it is the case.

        :param reaction_id: A reaction identifier.
        :returns: The reverse reaction identifier if exists or None.
        """
        f, d = zip(*self.protein_rev_reactions.values())
        if reaction_id in f:
            return d[f.index(reaction_id)]
        elif reaction_id in d:
            return f[d.index(reaction_id)]
        else:
            return None

    @property
    def protein_rev_reactions(self):
        """
        Pairs of reverse reactions associated with a protein

        :returns: A dictionary which identifies for each protein (key) the list of reversible reactions pairs.

        """
        if not self._protein_rev_reactions:
            proteins = self.model.proteins
            reactions = self.reactions
            in_sub = {}
            for p in proteins:
                sub = []
                for r_id in reactions:
                    rxn = self.model.reactions.get_by_id(r_id)
                    lsub = rxn.reactants
                    for m in lsub:
                        if p in m.id:
                            sub.append(r_id)
                in_sub[p] = sub
            pairs = {}
            for k, s in in_sub.items():
                revs = [r for r in s if '_REV' in r]
                if len(revs) > 0:
                    for r in revs:
                        la = [a for a in s if r.replace('_REV', '') == a]
                        la.append(r)
                        if len(la) == 2:
                            if k in pairs.keys():
                                pairs[k].append((la[0], la[1]))
                            else:
                                pairs[k] = [(la[0], la[1])]
            self._protein_rev_reactions = pairs
        return self._protein_rev_reactions

    def getKcat(self, protein):
        """ Returns a dictionary of reactions and respective Kcat for a specific protein/enzyme·
        """
        m_r = self.metabolite_reaction_lookup()
        res = dict()
<<<<<<< HEAD
        for m,k in m_r.items():
            if protein in m:
                res.update({r:-1/x for r,x in k.items() if x<0})
=======
        for m, k in m_r.items():
            if protein in m:
                res.update({r: -1/x for r, x in k.items() if x < 0})
>>>>>>> 5068c0ac
        return res<|MERGE_RESOLUTION|>--- conflicted
+++ resolved
@@ -581,13 +581,9 @@
                     if 'prot_' in m.id:
                         p = m.id[5:-2]
                         try:
-<<<<<<< HEAD
-                             self._prot_react[p].append(r_id)
-=======
                             l = self._prot_react[p]
                             l.append(r_id)
 
->>>>>>> 5068c0ac
                         except Exception:
                             pass
         return self._prot_react            
@@ -688,13 +684,7 @@
         """
         m_r = self.metabolite_reaction_lookup()
         res = dict()
-<<<<<<< HEAD
-        for m,k in m_r.items():
-            if protein in m:
-                res.update({r:-1/x for r,x in k.items() if x<0})
-=======
         for m, k in m_r.items():
             if protein in m:
                 res.update({r: -1/x for r, x in k.items() if x < 0})
->>>>>>> 5068c0ac
         return res