<<<<<<< HEAD
from abc import abstractmethod
=======
from abc import abstractmethod, ABC
>>>>>>> b5dcc9af
from collections import OrderedDict

from mewpy.simulation import SimulationMethod

<<<<<<< HEAD
# TODO: shouldn't inherit from metaclass=ABCMeta, so that the implementation errors can be raised?
class ModelContainer:
=======

class ModelContainer(ABC):
>>>>>>> b5dcc9af
    """Interface for Model container.
       Provides an abstraction from models implementations.
    """

    @property
    def reactions(self):
        """
        :returns: A list of reaction identifiers.

        """
        raise NotImplementedError

    @property
    def genes(self):
        """
        :returns: A list of gene identifiers.

        """
        raise NotImplementedError

    # TODO: should it belong to this interface? the main containers don't have an implementation for this
    @property
    def proteins(self):
        """
        :returns: A list of proteins identifiers.

        """
        raise NotImplementedError

    @property
    def metabolites(self):
        """
        :returns: A list of metabolite identifiers.

        """
        raise NotImplementedError

    # TODO: property to be consistent with the others?
    def get_drains(self):
        return NotImplementedError

    def get_gpr(self, reaction_id):
        """
        :returns: A string representation of the reaction GPR if exists None otherwise.
        """
        raise NotImplementedError

    def summary(self):
        print(f"Metabolites: {len(self.metabolites)}")
        print(f"Reactions: {len(self.reactions)}")
        print(f"Genes: {len(self.genes)}")

    # TODO: should it belong to this interface? the main containers don't have an implementation for this and
    #  it is actually repeated in the simulator where it seems right to me
    def set_objective(self, reaction):
        raise NotImplementedError


class Simulator(ModelContainer):
    """
    Interface for simulators
    """

    @abstractmethod
    def simulate(self, objective=None, method=SimulationMethod.FBA, maximize=True, constraints=None, reference=None,
                 solver=None, **kwargs):
        """Abstract method to run a phenotype simulation.

        :returns: A SimulationResult.

        """
        raise NotImplementedError

    @abstractmethod
    def FVA(self, obj_frac=0, reactions=None, constraints=None, loopless=False, internal=None, solver=None):
        """ Abstract method to run Flux Variability Analysis (FVA).

        :returns: A dictionary of flux range values.

        """
        raise NotImplementedError

    def __evaluator__(self, kwargs, candidate):
        res = self.simulate(constraints=candidate, **kwargs)
        return res

    def simulate_mp(self, objective=None, method=SimulationMethod.FBA, maximize=True, constraints_list=None,
                    reference=None,
                    solver=None, n_mp=None, **kwargs):
        from mewpy.util.process import get_fevaluator
        args = {}
        args['objective'] = objective
        args['method'] = method
        args['maximize'] = maximize
        args['reference'] = reference
        args.update(kwargs)
        from functools import partial
        func = partial(self.__evaluator__, args)

        mp_evaluator = get_fevaluator(func)
        res = mp_evaluator.evaluate(constraints_list, None)
        return res

<<<<<<< HEAD
    # TODO: @abstractclassmethod is deprecated
=======
>>>>>>> b5dcc9af
    @abstractmethod
    def get_reaction_bounds(self, r_id):
        raise NotImplementedError

    @abstractmethod
    def metabolite_reaction_lookup(self, force_recalculate=False):
        raise NotImplementedError


class SimulationResult(object):
    """Class that represents simulation results and performs operations over them."""

    def __init__(self, model, objective_value, fluxes=None, status=None, envcond=None, model_constraints=None,
                 simul_constraints=None, maximize=True, method=None):
        """
        :param model: A model instance.
        :param objective_value: The phenotype simulation objective value.
        :param dict fluxes: A dictionary of reaction fluxes values.
        :param status: The LP status.
        :param dict envcond: The environmental conditions of the phenotype simulation.
        :param dict model_constraints: Possible persistent additional constraints.
        :param dict simul_constraints: The simulation constraints.
        :param boolean maximize: Optimization direction.

        """
        self.model = model
        self.objective_value = objective_value
        self.status = status
        self.fluxes = fluxes
        self.maximize = maximize
        # Environmental conditions
        self.envcond = envcond if envcond else OrderedDict()
        # Persistent additional constraints not included in the environmental conditions
        self.model_constraints = model_constraints if model_constraints else OrderedDict()
        # Constraints specific to the simulation
        self.simulation_constraints = simul_constraints if simul_constraints else OrderedDict()
        self.method = method

    def get_constraints(self):
        """
        :returns: All constraints applied during the simulation both persistent and simulation specific.
        """
        constraints = OrderedDict()
        constraints.update(self.envcond)
        constraints.update(self.model_constraints)
        constraints.update(self.simulation_constraints)
        return constraints

    def __repr__(self):
<<<<<<< HEAD
        return f"objective: {self.objective_value}\nStatus: {self.status}\nConstraints: {self.get_constraints()}\nMethod:{self.method} "
=======
        return (f"objective: {self.objective_value}\nStatus: "
                f"{self.status}\nConstraints: {self.get_constraints()}\nMethod:{self.method}")
>>>>>>> b5dcc9af

    def __str__(self):
        return (f"objective: {self.objective_value}\nStatus: "
                f"{self.status}\nConstraints: {self.get_constraints()}\nMethod:{self.method}")

    @property
    def data_frame(self):
        import pandas as pd
        df = pd.DataFrame(list(self.fluxes.items()), columns=['Reaction ID', 'Flux'])
        return df

    def get_net_conversion(self, biomassId=None):
        """Returns a string representation of the net conversion.

        :params str biosmassId: Biomass identifier (optional)
        :returns: A string representation of the net conversion.

        """

        left = ""
        right = ""
        firstLeft, firstRight = True, True

        ssFluxes = self.fluxes
        reactions = self.model.reactions
        for r_id in reactions.keys():
            fluxValue = ssFluxes[r_id]
            sub = reactions[r_id].get_substrates()
            prod = reactions[r_id].get_products()
            # if rId is a drain reaction
            if fluxValue != 0.0 and (len(sub) == 0 or len(prod) == 0):
                m = sub + prod
                if fluxValue < 0:
                    if firstLeft:
                        firstLeft = False
                    else:
                        left = left + " + "
                    left = left + str(-1 * fluxValue)
                    left = left + " " + m[0]
                else:
                    if firstRight:
                        firstRight = False
                    else:
                        right = right + " + "
                    right = right + str(fluxValue)
                    right = right + " " + m[0]

        if biomassId and biomassId in ssFluxes.keys():
            biomassFlux = ssFluxes[biomassId]
            if biomassFlux > 0:
                if firstRight:
                    firstRight = False
                else:
                    right = right + " + "
                right = right + str(biomassFlux)
                right = right + " " + biomassId

        return left + " --> " + right<|MERGE_RESOLUTION|>--- conflicted
+++ resolved
@@ -1,19 +1,10 @@
-<<<<<<< HEAD
-from abc import abstractmethod
-=======
 from abc import abstractmethod, ABC
->>>>>>> b5dcc9af
 from collections import OrderedDict
 
 from mewpy.simulation import SimulationMethod
 
-<<<<<<< HEAD
-# TODO: shouldn't inherit from metaclass=ABCMeta, so that the implementation errors can be raised?
-class ModelContainer:
-=======
 
 class ModelContainer(ABC):
->>>>>>> b5dcc9af
     """Interface for Model container.
        Provides an abstraction from models implementations.
     """
@@ -34,7 +25,6 @@
         """
         raise NotImplementedError
 
-    # TODO: should it belong to this interface? the main containers don't have an implementation for this
     @property
     def proteins(self):
         """
@@ -51,7 +41,10 @@
         """
         raise NotImplementedError
 
-    # TODO: property to be consistent with the others?
+    @property
+    def medium(self):
+        raise NotImplementedError
+
     def get_drains(self):
         return NotImplementedError
 
@@ -66,8 +59,6 @@
         print(f"Reactions: {len(self.reactions)}")
         print(f"Genes: {len(self.genes)}")
 
-    # TODO: should it belong to this interface? the main containers don't have an implementation for this and
-    #  it is actually repeated in the simulator where it seems right to me
     def set_objective(self, reaction):
         raise NotImplementedError
 
@@ -117,10 +108,6 @@
         res = mp_evaluator.evaluate(constraints_list, None)
         return res
 
-<<<<<<< HEAD
-    # TODO: @abstractclassmethod is deprecated
-=======
->>>>>>> b5dcc9af
     @abstractmethod
     def get_reaction_bounds(self, r_id):
         raise NotImplementedError
@@ -170,12 +157,8 @@
         return constraints
 
     def __repr__(self):
-<<<<<<< HEAD
-        return f"objective: {self.objective_value}\nStatus: {self.status}\nConstraints: {self.get_constraints()}\nMethod:{self.method} "
-=======
         return (f"objective: {self.objective_value}\nStatus: "
                 f"{self.status}\nConstraints: {self.get_constraints()}\nMethod:{self.method}")
->>>>>>> b5dcc9af
 
     def __str__(self):
         return (f"objective: {self.objective_value}\nStatus: "
