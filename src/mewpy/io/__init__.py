<<<<<<< HEAD
from .tabular import read_tabular_regulatory_model, read_tabular_aliases
=======
from typing import Union, TYPE_CHECKING

from mewpy.simulation import get_container, get_simulator

from .director import Director
from .reader import Reader
from .writer import Writer

from .engines import (Engines,
                      RegulatoryCSV,
                      CoExpressionCSV,
                      TargetRegulatorCSV,
                      CobrapyModel,
                      ReframedModel,
                      JSON,
                      RegulatorySBML,
                      MetabolicSBML)
from .engines.csv import read_gene_expression_dataset, read_coregflux_influence_matrix

if TYPE_CHECKING:
    from io import TextIOWrapper

    from mewpy.model import Model, RegulatoryModel, MetabolicModel

    try:
        # noinspection PyPackageRequirements
        from cobra import Model as Cobra_Model

    except ImportError:
        Cobra_Model = None

    try:
        # noinspection PyPackageRequirements
        from reframed import CBModel as Reframed_Model

    except ImportError:

        Reframed_Model = None


# TODO: NOTE: The following load functions were in the sbml module.
#  I moved them here, so that the sbml file can be removed and thus not being confused with the sbml module under
#  the engines sub-package
def load_sbml_container(filename, flavor='reframed'):
    if flavor == 'reframed':
        from reframed.io.sbml import load_cbmodel
        model = load_cbmodel(filename)
    elif flavor == 'cobra':
        from cobra.io import read_sbml_model
        model = read_sbml_model(filename)
    else:
        raise ValueError(f"{flavor} is not a recognized flavor")
    container = get_container(model)
    return container


def load_sbml_simulator(filename, flavor='reframed', envcond=None):
    if flavor == 'reframed':
        from reframed.io.sbml import load_cbmodel
        model = load_cbmodel(filename)
    elif flavor == 'cobra':
        from cobra.io import read_sbml_model
        model = read_sbml_model(filename)
    else:
        raise ValueError(f"{flavor} is not a recognized flavor")
    simul = get_simulator(model, envcond=envcond)
    return simul


def load_gecko_simulator(filename, flavor='reframed', envcond=None):
    if flavor == 'reframed':
        from mewpy.model.gecko import GeckoModel
        model = GeckoModel(filename)
    elif flavor == 'cobra':
        from geckopy.gecko import GeckoModel
        model = GeckoModel(filename)
    else:
        raise ValueError(f"{flavor} is not a recognized flavor")
    simul = get_simulator(model, envcond=envcond)
    return simul


# A common entry point for all models.
# The following "read" and "write" functions available in this module are just wrappers for a single reader/writer
# or multiple readers/writers using the director
def read_model(*readers: Reader,
               warnings: bool = True) -> Union['Model', 'RegulatoryModel', 'MetabolicModel']:

    """
    Reading a mewpy model encoded into one or more file types (e.g. sbml, csv, cobrapy, reframed, json, etc).
    It can return a metabolic, regulatory or metabolic-regulatory model from multiple files.

    A reader must be provided for each file type.
    Reading will take place according to the order and settings of the each reader.

    All files are closed upon reading or failure

    :param readers: Multiple Reader instances that will be used to read multiple file types into a single mewpy model
    :param warnings: Whether to launch warnings found during reading
    :return: mewpy metabolic, regulatory or both model
    """

    reader_director = Director(*readers)

    model = reader_director.read()

    if warnings:
        reader_director.warn()

    return model


def read_sbml(io: Union[str, 'TextIOWrapper'],
              metabolic: bool = True,
              regulatory: bool = True,
              warnings: bool = True) -> Union['Model', 'RegulatoryModel', 'MetabolicModel']:

    """
    Reading a mewpy model encoded into a SBML file.
    It can return a metabolic, regulatory or metabolic-regulatory model from the SBML file according to the metabolic
    and regulatory flags.

    Only one SBML file is accepted. Thus, if the SBML file does not encode an SBML-qual or SBML-fbc plugin,
    but either metabolic or regulatory reading are requested, an IO error will be raised, respectively.

    The SBML file is closed upon reading or failure

    :param io: A valid string path or IO.
    :param metabolic: Whether to read the metabolic share of the SBML file, namely the fbc plugin
    :param regulatory: Whether to read the regulatory share of the SBML file, namely the qual plugin
    :param warnings: Whether to launch warnings found during reading
    :return: mewpy metabolic, regulatory or both model
    """

    readers = []

    if metabolic:
        metabolic_reader = Reader(engine=MetabolicSBML,
                                  io=io)

        readers.append(metabolic_reader)

    if regulatory:
        regulatory_reader = Reader(engine=RegulatorySBML,
                                   io=io)

        readers.append(regulatory_reader)

    if not readers:
        raise OSError('Nothing to read')

    return read_model(*readers, warnings=warnings)


def read_csv(io: Union[str, 'TextIOWrapper'],
             boolean: bool = True,
             co_expression: bool = False,
             target_regulator: bool = False,
             warnings: bool = True,
             **kwargs) -> Union['Model', 'RegulatoryModel']:

    """
    Reading a mewpy regulatory model encoded into a CSV file.
    It can only return a regulatory model from the CSV file.

    Only one CSV file is accepted. The CSV file type can be explicitly set using the boolean (default), co_expression
    or target_regulator flags. Consult the Engines enumerator in mewpy.io.engines for further detail on this CSV file
    types.

    The CSV file is closed upon reading or failure

    :param io: A valid string path or IO.
    :param boolean: Whether the file is a Boolean-based regulatory CSV file
    :param co_expression: Whether the file is a CoExpression (co-activating and co-repressing) regulatory CSV file
    :param target_regulator: Whether the file is a Target-Regulator interaction-based regulatory CSV file
    :param warnings: Whether to launch warnings found during reading
    :return: mewpy regulatory model
    """

    readers = []

    if boolean:
        boolean_reader = Reader(engine=RegulatoryCSV,
                                io=io,
                                **kwargs)

        readers.append(boolean_reader)

    if co_expression:
        regulatory_reader = Reader(engine=CoExpressionCSV,
                                   io=io,
                                   **kwargs)

        readers.append(regulatory_reader)

    if target_regulator:
        regulatory_reader = Reader(engine=TargetRegulatorCSV,
                                   io=io,
                                   **kwargs)

        readers.append(regulatory_reader)

    if not readers:
        raise OSError('Nothing to read')

    if len(readers) > 1:
        raise OSError('read_csv only accepts one file at a time')

    return read_model(*readers, warnings=warnings)


def read_cbmodel(io: Union['Cobra_Model', 'Reframed_Model'],
                 cobrapy: bool = True,
                 reframed: bool = False,
                 warnings: bool = True) -> Union['Model', 'MetabolicModel']:

    """
    Reading a mewpy metabolic model encoded into a Constraint-Based metabolic model from Cobrapy or Reframed.
    It can only return a metabolic model from the cobra model.

    Only one cobra model. The cobra model platform can be explicitly set using the cobrapy (default) or reframed flags.
    Consult the Engines enumerator in mewpy.io.engines for further detail on this cobra model types.

    :param io: A valid cobra model.
    :param cobrapy: Whether the cobra model is a cobrapy model
    :param reframed: Whether the cobra model is a reframed model
    :param warnings: Whether to launch warnings found during reading
    :return: mewpy metabolic model
    """

    readers = []

    if cobrapy:
        boolean_reader = Reader(engine=CobrapyModel,
                                io=io)

        readers.append(boolean_reader)

    if reframed:
        regulatory_reader = Reader(engine=ReframedModel,
                                   io=io)

        readers.append(regulatory_reader)

    if not readers:
        raise OSError('Nothing to read')

    if len(readers) > 1:
        raise OSError('read_cbmodel only accepts one cbmodel at a time')

    return read_model(*readers, warnings=warnings)


def read_json(io: Union[str, 'TextIOWrapper'],
              warnings: bool = True) -> Union['Model', 'MetabolicModel', 'RegulatoryModel']:

    """
    Reading a mewpy model encoded into a JSON file.
    It can return a metabolic, regulatory or metabolic-regulatory model from the JSON file according to the JSON file.

    Only one JSON file is accepted. The mewpy model is built according to the JSON file content.

    The JSON file is closed upon reading or failure

    :param io: A valid string path or IO.
    :param warnings: Whether to launch warnings found during reading
    :return: mewpy metabolic, regulatory or both model
    """

    json_reader = Reader(engine=JSON,
                         io=io)

    return read_model(json_reader, warnings=warnings)


def write_model(*writers: Writer,
                warnings=True) -> Union['Model', 'RegulatoryModel', 'MetabolicModel']:

    """
    Writing a mewpy model into one or more file types (e.g. sbml, csv, cobrapy, reframed, json, etc).
    It can write a metabolic, regulatory or metabolic-regulatory model to multiple files.

    A writer must be provided for each file type.
    Reading will take place according to the order and settings of the each writer.

    All files are closed upon writing or failure

    :param writers: Multiple Writer instances that will be used to write multiple file types from a single mewpy model
    :param warnings: Whether to launch warnings found during reading
    :return: mewpy metabolic, regulatory or both model
    """

    writer_director = Director(*writers)

    model = writer_director.write()

    if warnings:
        writer_director.warn()

    return model
>>>>>>> 44bea9f9
<|MERGE_RESOLUTION|>--- conflicted
+++ resolved
@@ -1,6 +1,3 @@
-<<<<<<< HEAD
-from .tabular import read_tabular_regulatory_model, read_tabular_aliases
-=======
 from typing import Union, TYPE_CHECKING
 
 from mewpy.simulation import get_container, get_simulator
@@ -300,5 +297,4 @@
     if warnings:
         writer_director.warn()
 
-    return model
->>>>>>> 44bea9f9
+    return model