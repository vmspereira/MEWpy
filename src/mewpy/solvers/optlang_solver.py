# Copyright (C) 2019- Centre of Biological Engineering,
#     University of Minho, Portugal

# This program is free software: you can redistribute it and/or modify
# it under the terms of the GNU General Public License as published by
# the Free Software Foundation, either version 3 of the License, or
# (at your option) any later version.

# This program is distributed in the hope that it will be useful,
# but WITHOUT ANY WARRANTY; without even the implied warranty of
# MERCHANTABILITY or FITNESS FOR A PARTICULAR PURPOSE.  See the
# GNU General Public License for more details.

# You should have received a copy of the GNU General Public License
# along with this program. If not, see <http://www.gnu.org/licenses/>.
"""
##############################################################################
Optlang solvers interface

Adapted by Vitor Pereira from Daniel Machado's REFRAMED
https://github.com/cdanielmachado/reframed
##############################################################################
"""
from optlang import Model, Variable, Constraint, Objective
from optlang.symbolics import Zero, add
from .solver import Solver, VarType, Parameter, default_parameters
from .solution import Solution, Status
from math import inf
from warnings import warn


status_mapping = {
    "optimal": Status.OPTIMAL,
    "unbounded": Status.UNBOUNDED,
    "infeasible": Status.INFEASIBLE,
    "infeasible_or_unbounded": Status.INF_OR_UNB,
    "suboptimal": Status.SUBOPTIMAL,
}


class OptLangSolver(Solver):
    """Implements the gurobi solver interface."""

    def __init__(self, model=None):
        Solver.__init__(self)
        self.problem = Model()

        self.parameter_mapping = {
            Parameter.TIME_LIMIT: self.problem.configuration.timeout,
            # Parameter.FEASIBILITY_TOL: self.problem.configuration.tolerances.feasibility,
            # Parameter.OPTIMALITY_TOL: self.problem.configuration.tolerances.optimality,
            # Parameter.INT_FEASIBILITY_TOL: self.problem.configuration.tolerances.integrality,
        }

        self.set_parameters(default_parameters)
        self.set_logging(False)

        if model:
            self.build_problem(model)

    def add_variable(self, var_id, lb=-inf, ub=inf, vartype=VarType.CONTINUOUS, update=True):
        """Add a variable to the current problem.

        Arguments:
            var_id (str): variable identifier
            lb (float): lower bound
            ub (float): upper bound
            vartype (VarType): variable type (default: CONTINUOUS)
            update (bool): update problem immediately (default: True)
        """

        if var_id in self.var_ids:
            var = self.problem.variables[var_id]
            var.lb = lb
            var.ub = ub
            var.type = vartype.value
        else:
            var = Variable(var_id, lb=lb, ub=ub, type=vartype.value)
            self.problem.add(var)
            self.var_ids.append(var_id)

        if update:
            self.problem.update()

    def set_variable_bounds(self, var_id, lb, ub):
        """Modify a variable bounds

        Args:
            var_id (str): [description]
            lb (float): lower bound
            ub (float): upper bound
        """
        var = self.problem.variables[var_id]
        if lb:
            var.lb = lb
        if ub:
            var.ub = ub

    def add_constraint(self, constr_id, lhs, sense="=", rhs=0, update=True):
        """Add a constraint to the current problem.

        Arguments:
            constr_id (str): constraint identifier
            lhs (dict): variables and respective coefficients
            sense (str): constraint sense (any of: '<', '=', '>'; default '=')
            rhs (float): right-hand side of equation (default: 0)
            update (bool): update problem immediately (default: True)
        """

        if constr_id in self.constr_ids:
            self.problem.remove(constr_id)

        if sense == "=":
            constr = Constraint(Zero, lb=rhs, ub=rhs, name=constr_id)
        elif sense == ">":
            constr = Constraint(Zero, lb=rhs, name=constr_id)
        elif sense == "<":
            constr = Constraint(Zero, ub=rhs, name=constr_id)
        else:
            raise RuntimeError(f"Invalid constraint direction: {sense}")

        self.problem.add(constr)
        self.constr_ids.append(constr_id)

        expr = {self.problem.variables[r_id]: coeff for r_id, coeff in lhs.items() if coeff}
        self.problem.constraints[constr_id].set_linear_coefficients(expr)

        if update:
            self.problem.update()

    def remove_variable(self, var_id):
        """Remove a variable from the current problem.

        Arguments:
            var_id (str): variable identifier
        """
        self.remove_variables([var_id])

    def remove_variables(self, var_ids):
        """Remove variables from the current problem.

        Arguments:
            var_ids (list): variable identifiers
        """

        for var_id in var_ids:
            if var_id in self.var_ids:
                self.problem.remove(var_id)
                self.var_ids.remove(var_id)

    def remove_constraint(self, constr_id):
        """Remove a constraint from the current problem.

        Arguments:
            constr_id (str): constraint identifier
        """
        self.remove_constraints([constr_id])

    def remove_constraints(self, constr_ids):
        """Remove constraints from the current problem.

        Arguments:
            constr_ids (list): constraint identifiers
        """

        for constr_id in constr_ids:
            if constr_id in self.constr_ids:
                self.problem.remove(constr_id)
                self.constr_ids.remove(constr_id)

    def set_objective(self, linear=None, quadratic=None, minimize=True):
        """Set a predefined objective for this problem.

        Args:
            linear (dict): linear coefficients (optional)
            quadratic (dict): quadratic coefficients (optional)
            minimize (bool): solve a minimization problem (default: True)

        Notes:
            Setting the objective is optional. It can also be passed directly when calling **solve**.

        """

        if linear is None:
            linear = {}

        if quadratic is None:
            quadratic = {}

        if linear and not quadratic:
            objective = {}

            if isinstance(linear, str):
                objective = {self.problem.variables[linear]: 1}
                if linear not in self.var_ids:
                    warn(f"Objective variable not previously declared: {linear}")
            else:
                for r_id, val in linear.items():
                    if r_id not in self.var_ids:
                        warn(f"Objective variable not previously declared: {r_id}")
                    elif val != 0:
                        objective[self.problem.variables[r_id]] = val

            self.problem.objective = Objective(Zero, direction=("min" if minimize else "max"), sloppy=True)
            self.problem.objective.set_linear_coefficients(objective)
        else:
            objective = []

            for r_id, val in linear.items():
                if r_id not in self.var_ids:
                    warn(f"Objective variable not previously declared: {r_id}")
                elif val != 0:
                    objective.append(val * self.problem.variables[r_id])

            for (r_id1, r_id2), val in quadratic.items():
                if r_id1 not in self.var_ids:
                    warn(f"Objective variable not previously declared: {r_id1}")
                elif r_id2 not in self.var_ids:
                    warn(f"Objective variable not previously declared: {r_id2}")
                elif val != 0:
                    objective.append(val * self.problem.variables[r_id1] * self.problem.variables[r_id2])

            objective_expr = add(objective)
            self.problem.objective = Objective(objective_expr, direction=("min" if minimize else "max"), sloppy=True)

    def solve(
        self,
        linear=None,
        quadratic=None,
        minimize=None,
        model=None,
        constraints=None,
        get_values=True,
        shadow_prices=False,
        reduced_costs=False,
        pool_size=0,
        pool_gap=None,
    ):
        """Solve the optimization problem.

        Arguments:
            linear (str or dict): linear coefficients (or a single variable to optimize)
            quadratic (dict): quadratic objective (optional)
            minimize (bool): solve a minimization problem (default: True)
            model (CBModel): model (optional, leave blank to reuse previous model structure)
            constraints (dict): additional constraints (optional)
            get_values (bool or list): set to false for speedup if you only care about the objective (default: True)
            shadow_prices (bool): return shadow prices if available (default: False)
            reduced_costs (bool): return reduced costs if available (default: False)
            pool_size (int): calculate solution pool of given size (only for MILP problems)
            pool_gap (float): maximum relative gap for solutions in pool (optional)

        Returns:
            Solution: solution
        """

        if model:
            self.build_problem(model)

        problem = self.problem

        if constraints:
            old_constraints = {}
            for r_id, x in constraints.items():
                lb, ub = x if isinstance(x, tuple) else (x, x)
                if r_id in self.var_ids:
                    lpvar = problem.variables[r_id]
                    old_constraints[r_id] = (lpvar.lb, lpvar.ub)
<<<<<<< HEAD
                    # Set bounds safely by always setting the more restrictive bound first
                    if lb is not None and ub is not None:
                        if lb <= ub:
                            # Normal case - set lower bound first if it's not higher than upper
                            if lpvar.ub is None or lb <= lpvar.ub:
                                lpvar.lb = lb
                                lpvar.ub = ub
                            else:
                                # Lower bound higher than current upper - set upper first
                                lpvar.ub = ub
                                lpvar.lb = lb
                        else:
                            # This should not happen but handle gracefully
                            lpvar.lb = lb
                            lpvar.ub = ub
                    else:
                        # Only one bound being set
                        if lb is not None:
                            lpvar.lb = lb
                        if ub is not None:
                            lpvar.ub = ub
=======
                    # Set bounds in safe order to avoid lb > ub validation errors
                    if lb > lpvar.ub:
                        # New lb is larger than current ub, set ub first
                        lpvar.ub = ub
                        lpvar.lb = lb
                    elif ub < lpvar.lb:
                        # New ub is smaller than current lb, set lb first
                        lpvar.lb = lb
                        lpvar.ub = ub
                    else:
                        # Safe to set in normal order
                        lpvar.lb = lb
                        lpvar.ub = ub
>>>>>>> b4e6cca0
                else:
                    warn(f"Constrained variable '{r_id}' not previously declared")
            problem.update()

        self.set_objective(linear, quadratic, minimize)

        # run the optimization
        if pool_size > 1:
            raise RuntimeError("OptLang interface does not support solution pools.")

        problem.optimize()

        status = status_mapping.get(problem.status, Status.UNKNOWN)
        message = str(problem.status)

        if status == Status.OPTIMAL:
            fobj = problem.objective.value
            values, s_prices, r_costs = None, None, None

            if get_values:
                values = dict(problem.primal_values)

                try:
                    values = {x: values[x] for x in get_values}
                except Exception:
                    pass

            if shadow_prices:
                s_prices = dict(problem.shadow_prices)

            if reduced_costs:
                r_costs = dict(problem.reduced_costs)

            solution = Solution(status, message, fobj, values, s_prices, r_costs)
        else:
            solution = Solution(status, message)

        # restore values of temporary constraints
        if constraints:
            for r_id, (lb, ub) in old_constraints.items():
                lpvar = problem.variables[r_id]
<<<<<<< HEAD
                # Restore bounds safely - use the same logic as setting them
                if lb is not None and ub is not None:
                    if lb <= ub:
                        # Normal case - set lower bound first if safe
                        if lpvar.ub is None or lb <= lpvar.ub:
                            lpvar.lb = lb
                            lpvar.ub = ub
                        else:
                            # Lower bound higher than current upper - set upper first
                            lpvar.ub = ub
                            lpvar.lb = lb
                    else:
                        # This should not happen but handle gracefully
                        lpvar.lb = lb
                        lpvar.ub = ub
                else:
                    # Only one bound being restored
                    if lb is not None:
                        lpvar.lb = lb
                    if ub is not None:
                        lpvar.ub = ub
=======
                # Set bounds in safe order to avoid lb > ub validation errors
                if lb > lpvar.ub:
                    # Restoring lb is larger than current ub, set ub first
                    lpvar.ub = ub
                    lpvar.lb = lb
                elif ub < lpvar.lb:
                    # Restoring ub is smaller than current lb, set lb first
                    lpvar.lb = lb
                    lpvar.ub = ub
                else:
                    # Safe to set in normal order
                    lpvar.lb = lb
                    lpvar.ub = ub
>>>>>>> b4e6cca0
            problem.update()

        return solution

    def set_parameter(self, parameter, value):
        """Set a parameter value for this optimization problem

        Arguments:
            parameter (Parameter): parameter type
            value (float): parameter value
        """

        if parameter in self.parameter_mapping:
            self.parameter_mapping[parameter] = value
        # else:
        #    raise RuntimeError('Parameter unknown (or not yet supported).')

    def set_logging(self, enabled=False):
        """Enable or disable log output:

        Arguments:
            enabled (bool): turn logging on (default: False)
        """

        self.problem.configuration.verbosity = 3 if enabled else 0

    def write_to_file(self, filename):
        """Write problem to file:

        Arguments:
            filename (str): file path
        """

        with open(filename, "w") as f:
            f.write(self.problem.to_lp())<|MERGE_RESOLUTION|>--- conflicted
+++ resolved
@@ -266,29 +266,6 @@
                 if r_id in self.var_ids:
                     lpvar = problem.variables[r_id]
                     old_constraints[r_id] = (lpvar.lb, lpvar.ub)
-<<<<<<< HEAD
-                    # Set bounds safely by always setting the more restrictive bound first
-                    if lb is not None and ub is not None:
-                        if lb <= ub:
-                            # Normal case - set lower bound first if it's not higher than upper
-                            if lpvar.ub is None or lb <= lpvar.ub:
-                                lpvar.lb = lb
-                                lpvar.ub = ub
-                            else:
-                                # Lower bound higher than current upper - set upper first
-                                lpvar.ub = ub
-                                lpvar.lb = lb
-                        else:
-                            # This should not happen but handle gracefully
-                            lpvar.lb = lb
-                            lpvar.ub = ub
-                    else:
-                        # Only one bound being set
-                        if lb is not None:
-                            lpvar.lb = lb
-                        if ub is not None:
-                            lpvar.ub = ub
-=======
                     # Set bounds in safe order to avoid lb > ub validation errors
                     if lb > lpvar.ub:
                         # New lb is larger than current ub, set ub first
@@ -302,7 +279,6 @@
                         # Safe to set in normal order
                         lpvar.lb = lb
                         lpvar.ub = ub
->>>>>>> b4e6cca0
                 else:
                     warn(f"Constrained variable '{r_id}' not previously declared")
             problem.update()
@@ -344,29 +320,6 @@
         if constraints:
             for r_id, (lb, ub) in old_constraints.items():
                 lpvar = problem.variables[r_id]
-<<<<<<< HEAD
-                # Restore bounds safely - use the same logic as setting them
-                if lb is not None and ub is not None:
-                    if lb <= ub:
-                        # Normal case - set lower bound first if safe
-                        if lpvar.ub is None or lb <= lpvar.ub:
-                            lpvar.lb = lb
-                            lpvar.ub = ub
-                        else:
-                            # Lower bound higher than current upper - set upper first
-                            lpvar.ub = ub
-                            lpvar.lb = lb
-                    else:
-                        # This should not happen but handle gracefully
-                        lpvar.lb = lb
-                        lpvar.ub = ub
-                else:
-                    # Only one bound being restored
-                    if lb is not None:
-                        lpvar.lb = lb
-                    if ub is not None:
-                        lpvar.ub = ub
-=======
                 # Set bounds in safe order to avoid lb > ub validation errors
                 if lb > lpvar.ub:
                     # Restoring lb is larger than current ub, set ub first
@@ -380,7 +333,6 @@
                     # Safe to set in normal order
                     lpvar.lb = lb
                     lpvar.ub = ub
->>>>>>> b4e6cca0
             problem.update()
 
         return solution
