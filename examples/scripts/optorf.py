--- conflicted
+++ resolved
@@ -89,6 +89,11 @@
     ea = EA(problem, max_generations=10, mp=True)
     final_pop = ea.run()
 
+    from mewpy.util.io import population_to_csv
+
+    filename = "OPTORF_{}_KO_{}.csv".format(_PRODUCT_ID, "iJR904_srfba")
+    population_to_csv(problem, final_pop, filename, simplify=False)
+
 
 def optorf_ec():
 
@@ -136,13 +141,10 @@
     ea = EA(problem, max_generations=100, mp=True)
     final_pop = ea.run()
 
-<<<<<<< HEAD
     from mewpy.util.io import population_to_csv
 
     filename = "OPTORF_{}_KO_{}.csv".format(_PRODUCT_ID, "ec")
     population_to_csv(problem, final_pop, filename, simplify=False)
-=======
->>>>>>> 531fa14b
 
 
 if __name__ == '__main__':
