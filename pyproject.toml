--- conflicted
+++ resolved
@@ -37,13 +37,8 @@
 ]
 requires-python = ">=3.8"
 dependencies = [
-<<<<<<< HEAD
-    "numpy>=1.20,<2.0",
-    "cobra>=0.29.0",
-=======
     "numpy>=1.26.0",
     "cobra",
->>>>>>> b4e6cca0
     "reframed",
     "inspyred",
     "jmetalpy>=1.5.0",
@@ -51,13 +46,8 @@
     "matplotlib",
     "tqdm",
     "joblib",
-<<<<<<< HEAD
-    "httpx==0.24.0",
-    "pandas>=1.0",
-=======
     "httpx",
     "pandas",
->>>>>>> b4e6cca0
 ]
 
 [project.optional-dependencies]
